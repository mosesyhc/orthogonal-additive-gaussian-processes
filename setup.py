--- conflicted
+++ resolved
@@ -17,17 +17,11 @@
         # "tikzplotlib",
         "scikit-learn",
         "numpy",
-<<<<<<< HEAD
         "matplotlib<=3.7",
         "seaborn",
         "IPython",
         "tensorflow==2.18.0",
         "s3fs>=0.4.0",
-=======
-        "matplotlib",
-        "tensorflow>=2.11.1",
-        # "s3fs>=0.4.0",
->>>>>>> 91f63cb9
         "scikit-learn-extra>=0.2.0",
         "tensorflow_probability==0.25.0",
     ],
